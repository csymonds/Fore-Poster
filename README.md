# Fore-Poster

A social media automation tool designed for technical content creators. Schedule and manage posts across platforms with a focus on technical education content.

<<<<<<< HEAD
## Quick Start
=======
<img src="https://www.visionstudioshub.com/img/fp.png" alt="Description" width="600" />

## Features
- Post scheduling and management
- Multi-platform support (currently X/Twitter)
- Development/Production environment handling
- AWS SES integration for notifications
- Secure authentication with JWT
- Background job processing

## Tech Stack
### Backend
- Flask API with SQLAlchemy
- PostgreSQL (production) / SQLite (development)
- APScheduler for job management
- AWS SES for email notifications
- Tweepy for X/Twitter integration

### Frontend
- React with TypeScript
- Vite build system
- TailwindCSS for styling
- React Query for state management

## Project Structure
```
fore-poster/
├── backend/             # Flask backend
│   ├── config.py       # Configuration management
│   ├── env_handler.py  # Environment variable handling
│   ├── fore_poster.py  # Main API application
│   ├── fore_scheduler.py # Background job scheduler
│   └── wsgi.py        # WSGI entry point
├── frontend/           # React/TypeScript frontend
│   ├── src/           # Source code
│   └── ...            # Frontend configuration files
├── deployment/         # Deployment configurations
│   ├── fore-poster.service    # Systemd service for API
│   ├── fore-scheduler.service # Systemd service for scheduler
│   └── ...            # Additional deployment files
└── requirements.txt    # Python dependencies
```

## Development Setup
>>>>>>> c943f5db

### 1. Run the Setup Script
```bash
# Clone the repository
git clone <repository-url>
cd fore-poster

# Run the setup script
./setup.sh
```

The setup script will:
- Create a virtual environment if needed
- Set up the .env file from .env.example if none exists
- Ensure the environment configuration is correctly linked
- Offer to install dependencies for both backend and frontend
- Make development testing scripts executable

### 2. Start the Application

#### Option 1: Using Dev Scripts (Recommended)
```bash
# Start the backend (in one terminal)
./dev_backend.sh

# Start the frontend (in another terminal)
./dev_frontend.sh
```

The dev scripts provide:
- Automatic database reset with the backend script
- Option to start the scheduler alongside the backend
- Proper environment linking verification
- Better logging and error handling

#### Option 2: Manual Startup
```bash
# Reset and initialize the database with admin user
python backend/reset_db.py

# Start the Flask API server
python backend/run.py

# Start development server (in a new terminal)
cd frontend
npm run dev
```

### 3. Access the Application
- Frontend: http://localhost:5173
- Backend API: http://localhost:8000/api

## Features
- Post scheduling and management
- Multi-platform support (currently X/Twitter)
- Image uploads for social media posts
- Development/Production environment handling
- AWS SES integration for notifications
- Secure authentication with JWT
- Background job processing

## Project Structure
```
fore-poster/
├── .env                  # Single source of truth for environment variables
├── .env.example          # Example environment file for reference
├── setup.sh              # Setup script for environment and dependencies
├── backend/              # Flask backend
│   ├── instance/         # Database location
│   │   └── uploads/      # Uploaded images storage directory
│   ├── config.py         # Configuration management
│   ├── env_handler.py    # Environment variable handling
│   ├── fore_poster.py    # Main API application
│   ├── fore_scheduler.py # Background job scheduler
│   ├── reset_db.py       # Database initialization script
│   ├── run.py            # Main entry point for backend
│   └── wsgi.py           # WSGI entry point
├── frontend/             # React/TypeScript frontend
│   ├── .env              # Symlink to root .env file
│   ├── src/              # Source code
│   └── ...               # Frontend configuration files
└── requirements.txt      # Python dependencies
```

## Environment Setup

The project uses a single `.env` file in the root directory for all environment variables. This keeps configuration in one place and avoids duplication.

For frontend access, a symbolic link is created from `frontend/.env` to the root `.env` file. This ensures that:
1. Vite can find environment variables in the expected location
2. Only variables with the `VITE_` prefix are exposed to the frontend code
3. Changes to the root `.env` file are immediately reflected in the frontend

The `setup.sh` script ensures this link is correctly created and maintained.

### Database
- Development: SQLite database in `backend/instance/fore_poster.db`
- Production: PostgreSQL database (configured via environment variables)

### Authentication
- JWT-based authentication
- Default admin user created from ADMIN_USERNAME and ADMIN_PASSWORD in .env

## Troubleshooting

### Database Issues
If you encounter database errors, try resetting the database:
```bash
python backend/reset_db.py
```

### Environment Variable Issues
If your environment variables aren't being picked up correctly:
1. Check that the `.env` file exists in the project root
2. Verify that `frontend/.env` is a symbolic link to `../.env`
3. Run `./setup.sh` to fix any environment issues

## License
MIT License - see LICENSE file for details

## Image Upload Feature

Fore-Poster supports adding images to your social media posts:

### Supported Image Types
- JPEG/JPG
- PNG
- GIF

### Image Limitations
- Maximum file size: 16MB
- Images are stored in the backend/instance/uploads directory
- When posting to X/Twitter, the image will be included in the post
- Images can be added when creating a post or editing an existing one
- Click the X button to remove an attached image

### Configuration
The image upload feature can be configured through these environment variables:

```
# Maximum file size in megabytes (default: 16)
MAX_UPLOAD_SIZE_MB=16

# Allowed file extensions (default: 'png,jpg,jpeg,gif')
ALLOWED_FILE_EXTENSIONS=png,jpg,jpeg,gif

# Cache duration for served images in seconds (default: 86400 - 1 day)
CACHE_MAX_AGE=86400
```<|MERGE_RESOLUTION|>--- conflicted
+++ resolved
@@ -2,54 +2,9 @@
 
 A social media automation tool designed for technical content creators. Schedule and manage posts across platforms with a focus on technical education content.
 
-<<<<<<< HEAD
-## Quick Start
-=======
 <img src="https://www.visionstudioshub.com/img/fp.png" alt="Description" width="600" />
 
-## Features
-- Post scheduling and management
-- Multi-platform support (currently X/Twitter)
-- Development/Production environment handling
-- AWS SES integration for notifications
-- Secure authentication with JWT
-- Background job processing
-
-## Tech Stack
-### Backend
-- Flask API with SQLAlchemy
-- PostgreSQL (production) / SQLite (development)
-- APScheduler for job management
-- AWS SES for email notifications
-- Tweepy for X/Twitter integration
-
-### Frontend
-- React with TypeScript
-- Vite build system
-- TailwindCSS for styling
-- React Query for state management
-
-## Project Structure
-```
-fore-poster/
-├── backend/             # Flask backend
-│   ├── config.py       # Configuration management
-│   ├── env_handler.py  # Environment variable handling
-│   ├── fore_poster.py  # Main API application
-│   ├── fore_scheduler.py # Background job scheduler
-│   └── wsgi.py        # WSGI entry point
-├── frontend/           # React/TypeScript frontend
-│   ├── src/           # Source code
-│   └── ...            # Frontend configuration files
-├── deployment/         # Deployment configurations
-│   ├── fore-poster.service    # Systemd service for API
-│   ├── fore-scheduler.service # Systemd service for scheduler
-│   └── ...            # Additional deployment files
-└── requirements.txt    # Python dependencies
-```
-
-## Development Setup
->>>>>>> c943f5db
+## Quick Start
 
 ### 1. Run the Setup Script
 ```bash
